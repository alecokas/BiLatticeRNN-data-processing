--- conflicted
+++ resolved
@@ -44,11 +44,7 @@
     subsets = ['dev', 'eval']
     path_list = []
     for subset in subsets:
-<<<<<<< HEAD
         subset_dir = os.path.join(base_directory, subset)
-=======
-        subset_dir = os.path.join(base_directory,subset)
->>>>>>> 5f816d7e
         speaker_dirs = next(os.walk(os.path.join(base_directory, subset)))[1]
         for speaker_dir in speaker_dirs:
             raw_lattice_dir = os.path.join(subset_dir, speaker_dir, 'decode/rescore/tg_20.0_0.0/rescore/wlat_20.0_0.0/rescore/plat_20.0_0.0/lattices')
