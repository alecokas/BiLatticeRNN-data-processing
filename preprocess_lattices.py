""" Preprocess lattices from the *.lat.gz format into the processed *.npz format.
    At the same time, produce the file list with paths to the processed files.
"""
#!/usr/bin/env python3

import argparse
import gzip
from itertools import repeat
from multiprocessing import Pool
import numpy as np
import numpy.ma as ma
import os
import re
import sys
from toposort import toposort_flatten
import utils

EMBEDDING_LENGTH = 50
HEADER_LINE_COUNT = 8
# Grapheme embedding (4), grapheme duration (1)
LEN_GRAPHEME_FEATURES = 5


def read_lattice(lattice_path, subword_embedding=None):
    """Read HTK lattices.

    Arguments:
        lattice_path {string} -- absolute path of a compressed lattice
            in `.lat.gz` format
        subword_embedding -- subword embeddings

    Returns:
        nodes {list} -- indexed by nodeID, each element is [time, word]
        edges {list} -- indexed by edgeID, each element is [parentID, childID,
            AM_score, LM_score]
        dependency {dict} -- {childID: {parentID, ...}, ...}, used for
            topological sort
        child_2_parent {dict} -- {childID: {parentID: edgeID, ...}, ...},
            mapping from childID to parentID
        parent_2_child {dict} -- {parentID: {childID: edgeID, ...}, ...},
            mapping from parentID to childID
        grapheme_data {list of arrays} -- [arc1, arc2, arc3, ...] where arcX = (num_graphemes * num_features)
    """
    utils.check_file(lattice_path)
    nodes = []
    edges = []
    grapheme_data = []
    dependency = {}
    child_2_parent = {}
    parent_2_child = {}
    with gzip.open(lattice_path, 'rt', encoding='utf-8') as file_in:
        for i in range(HEADER_LINE_COUNT):
            _ = file_in.readline()
        counts = file_in.readline().split()
        if len(counts) != 2 or counts[0].startswith('N=') is False \
                            or counts[1].startswith('L=') is False:
            LOGGER.error('wrong lattice format')
            sys.exit(1)
        node_num = int(counts[0].split('=')[1])
        edge_num = int(counts[1].split('=')[1])
        for i in range(node_num):
            line = file_in.readline().split()
            assert int(line[0].split('=')[1]) == i, \
                   'wrong lattice format when reading nodes'
            time = float(line[1].split('=')[1])
            word = line[2].split('=')[1].replace(r"'", r"\'")
            nodes.append([time, word])
        for i in range(edge_num):
            line = file_in.readline().split()
            edge_id = int(line[0].split('=')[1])
            assert(edge_id == i), 'wrong lattice format when reading edges'
            parent = int(line[1].split('=')[1])
            child = int(line[2].split('=')[1])
            am_score = float(line[3].split('=')[1])
            lm_score = float(line[4].split('=')[1])

            # Set grapheme_dict to None so that if there is no grapheme information, this can
            # be used downstream as a check
            # grapheme_dict = None
            if line[5].split('=')[0] == 'r':
                # Remove the prnounciation information if it is present
                del line[5]
            if line[5].split('=')[0] == 'd':
                # Extract a grapheme feature vector of dimensions: (num_graphemes, num_features)
                grapheme_feature_array = get_grapheme_info(line[5].split('=')[1], subword_embedding)
                grapheme_data.append(grapheme_feature_array)
                post_idx = 6
            else:
                post_idx = 5
            if line[post_idx].split('=')[0] == 'p':
                # Expect posterior information
                post = float(line[post_idx].split('=')[1])
            else:
                raise Exception('This lattice ({}) has an unrecognised arc parameter sequence'.format(lattice_path))

            edges.append([parent, child, am_score, lm_score, post])

            if child not in dependency:
                dependency[child] = {parent}
                child_2_parent[child] = {parent: edge_id}
            else:
                dependency[child].add(parent)
                child_2_parent[child][parent] = edge_id
            if parent not in parent_2_child:
                parent_2_child[parent] = {child: edge_id}
            else:
                parent_2_child[parent][child] = edge_id

<<<<<<< HEAD
    return nodes, edges, dependency, child_2_parent, parent_2_child, grapheme_data
=======
    # go through the array now and put it in a big masked array so it is just ine simple numpy array (I, J, F)
    max_grapheme_seq_length = longest_grapheme_sequence(grapheme_data)
    padded_grapheme_data = np.empty((len(grapheme_data), max_grapheme_seq_length, LEN_GRAPHEME_FEATURES))
    mask = np.empty_like(padded_grapheme_data, dtype=bool)

    for arc_num, grapheme_seq in enumerate(grapheme_data):
        padded_grapheme_data[arc_num, :, :], mask[arc_num, :, :] = pad_subword_sequence(grapheme_seq, max_grapheme_seq_length)

    masked_grapheme_data = ma.masked_array(padded_grapheme_data, mask=mask, fill_value=-999999)

    return nodes, edges, dependency, child_2_parent, parent_2_child, masked_grapheme_data
>>>>>>> b4a68c94

def get_grapheme_info(grapheme_info, subword_embedding):
    """ Extract grapheme information and store it in an array with the following form:
        ((emb-0-0, emb-0-1, emb-0-2, emb-0-3, dur-0)
            .       .         .        .       .
            .       .         .        .       .
            .       .         .        .       .
        (emb-J-0, emb-J-1, emb-J-2, emb-J-3, dur-J))
    """
    subword_list = grapheme_info.split(':')[1:-1]
    grapheme_feature_list = np.empty((len(subword_list), LEN_GRAPHEME_FEATURES))
    for i, subword_info in enumerate(subword_list):
        subword, subword_dur = subword_info.split(',')[:2]
        token = strip_phone(subword, 1, False)
        if subword_embedding is None:
            raise Exception('No subword embedding!')
        else:
            grapheme_feature_list[i, :] = np.append(subword_embedding[token], subword_dur)
    return grapheme_feature_list


def strip_phone(phone_info, phone_context_width, incl_posn_info):
    """ Strip phones of context and optionally the location indicator

        Arguments:
            phone_info: String with the full phone context information and location indicators.
            phone_context_width: The phone context width as an integer
            incl_posn_info: A boolean indicator for whether or not to include the phone position information (^I, ^M, ^F)
    """
    if phone_context_width > 3:
        raise Exception('The phone context width cannot be greater than 3.')

    itemised_phone_info = re.split(r'\+|\-', phone_info)
    if len(itemised_phone_info) == 1:
        return itemised_phone_info[0] if incl_posn_info else remove_location_indicator(itemised_phone_info[0])
    elif len(itemised_phone_info) == 3:
        if phone_context_width > 1:
            # Assume that if the context is 2 (bigram), we want the include the preceding phone
            stop = phone_context_width
            return itemised_phone_info[:stop] if incl_posn_info else remove_location_indicator(itemised_phone_info[:stop])
        else:
            return itemised_phone_info[1] if incl_posn_info else remove_location_indicator(itemised_phone_info[1])
    else:
        raise Exception('The phone length should be 1 or 3, but found {}'.format(len(itemised_phone_info)))

def remove_location_indicator(phone_with_location):
    """ Strip location indicators from a string or strings within a list and return the result as a string

        Arguments:
            phone_with_location: Either a string or list containing the raw phone with location indicators.
    """
    if isinstance(phone_with_location, list):
        clean_phone_list = []
        for phone in phone_with_location:
            clean_phone_list.append(phone.split('^')[0])
        return ' '.join(clean_phone_list)
    else:
        return phone_with_location.split('^')[0]

def longest_grapheme_sequence(grapheme_list):
    max_length_seq = -1
    for arc in grapheme_list:
        seq_length = arc.shape[0]
        if seq_length > max_length_seq:
            max_length_seq = seq_length
    if max_length_seq == -1:
        raise Exception('max_length never updated')
    print('Max length: {}'.format(max_length_seq))
    return max_length_seq


def pad_subword_sequence(subword_seq, max_seq_length):
    """ The subword sequence (graphemic / phonetic) can be of variable length. In order to store
        this data in a numpy array, one pads and masks the subword dimension to the max sequence
        length.

        subword_seq: numpy array with dimensions (graphemes, features)
        max_seq_length: The length of the maximum subword sequence
    """
    pad_count = max_seq_length - subword_seq.shape[0]
    zero_pads = np.zeros((pad_count, LEN_GRAPHEME_FEATURES))
    padded_subword_seq = np.concatenate((subword_seq, zero_pads), axis=0)

    valid_array = np.ones_like(zero_pads, dtype=bool)
    invalid_array = np.zeros_like(subword_seq, dtype=bool)
    mask = np.concatenate((valid_array, invalid_array), axs=0)
    return padded_subword_seq, mask
    # return ma.masked_array(padded_subword_seq, mask=mask, fill_value=-999999)


def chunks(l, n):
    """Yield successive n-sized chunks from list l."""
    for i in range(0, len(l), n):
        yield l[i:i + n]

def load_wordvec(path):
    """Load pre-computed word vectors.

    Arguments:
        path {str} -- path to `.npy` file contains a dictionary of all words
            and their word vectors

    Returns:
        dictionary -- word vector
    """
    utils.check_file_logging(LOGGER, path)
    wordvec = np.load(path).item()
    return wordvec

def process_one_lattice(lattice_path, dst_dir, wordvec, subword_embedding,
                        processed_file_list_path=None):
    """Process a single lattice.

    Arguments:
        lattice_path {str} -- absolute path to lattices `.lat.gz`
        dst_dir {str} -- absolute path to destination directory
        wordvec {dict} -- word vector by calling `load_wordvec`
        subword_embedding {dict} -- subword embeddings
    """
    name = lattice_path.split('/')[-1].split('.')[0] + '.npz'
    print('Processing {}'.format(name))
    try:
        LOGGER.info(name)
        name = os.path.join(dst_dir, name)
        if not os.path.isfile(name):
            nodes, edges, dependency, child_2_parent, parent_2_child, grapheme_data \
                = read_lattice(lattice_path, subword_embedding)
            topo_order = toposort_flatten(dependency)

            # for each edge, the information contains
            # [EMBEDDING_LENGTH, duration(1), AM(1), LM(1), arc_posterior(1)]
            edge_data = np.empty((len(edges), EMBEDDING_LENGTH + 1 + 1 + 1 + 1))
            ignore = []
            for i, edge in enumerate(edges):
                start_node = edge[0]
                end_node = edge[1]
                time = nodes[end_node][0] - nodes[start_node][0]
                word = nodes[end_node][1]

                edge_data[i] = np.concatenate(
                    (wordvec[word], np.array([time, edge[2], edge[3], edge[4]])), axis=0)

                if word in ['<s>', '</s>', '!NULL', '<hes>']:
                    ignore.append(i)

            # save multiple variables into one .npz file
            np.savez(name, topo_order=topo_order, child_2_parent=child_2_parent,
                     parent_2_child=parent_2_child, edge_data=edge_data,
                     ignore=ignore, grapheme_data=grapheme_data
            )
            if processed_file_list_path is not None:
                append_path_to_txt(os.path.abspath(name), processed_file_list_path)
    except OSError as exception:
        LOGGER.info('%s\n' %lattice_path + str(exception))


def append_path_to_txt(path_to_add, target_file):
    with open(target_file, "a") as file:
        file.write(path_to_add + '\n')


def main():
    """Main function for lattice preprocessing."""
    parser = argparse.ArgumentParser(description='lattice pre-processing')

    parser.add_argument(
        '-d', '--dst-dir', type=str,
        help='Location to save the uncompressed lattice files (*.npz)'
    )
    parser.add_argument(
        '-e', '--embedding', type=str, required=True,
        help='Full path to the file containing a dictionary with the grapheme / phone embeddings'
    )
    parser.add_argument(
        '-w', '--wordvec', type=str, required=True,
        help='Full path to the file containing a dictionary with the word vector embeddings'
    )
    parser.add_argument(
        '-f', '--file-list-dir', type=str,
        help='The directory containing the files with the lists of lattice absolute paths for each subset (*.lat.txt)'
    )
    parser.add_argument(
        '-p', '--processed-file-list-dir', type=str,
        help='The directory in which to save files with paths to the processed lattices (*.txt).'
    )    
    parser.add_argument(
        '-v', '--verbose',
        help='Set logging level: ERROR (default), WARNING (-v), INFO (-vv), DEBUG (-vvv)',
        action='count', default=0
    )
    parser.add_argument(
        '-n', '--num-threads',
        help='The number of threads to use for concurrency',
        type=int, default=30
    )
    args = parser.parse_args()

    global LOGGER
    LOGGER = utils.get_logger(args.verbose)

    dst_dir = args.dst_dir
    utils.check_dir(args.dst_dir)
    file_list_dir = args.file_list_dir
    utils.check_dir(args.dst_dir)

    subword_embedding_path = os.path.join(args.embedding)
    wordvec_path = os.path.join(args.wordvec)

    subset_list = ['train.lat.txt', 'cv.lat.txt', 'test.lat.txt']
    processed_subset_list = []

    for subset in subset_list:
        subset_name = subset.split('.')[0] + '.' + subset.split('.')[2]
        preprocessed_list_file = os.path.join(args.processed_file_list_dir, subset_name)

        try:
            os.remove(preprocessed_list_file)
        except OSError:
            pass

        processed_subset_list.append(preprocessed_list_file)

    for i, subset in enumerate(subset_list):
        file_list = os.path.join(file_list_dir, subset)
        subword_embedding = load_wordvec(subword_embedding_path)
        wordvec = load_wordvec(wordvec_path)

        lattice_list = []
        with open(os.path.abspath(file_list), 'r') as file_in:
            for line in file_in:
                lattice_list.append(line.strip())

        with Pool(args.num_threads) as pool:
            pool.starmap(process_one_lattice, zip(lattice_list, repeat(dst_dir),
                                                repeat(wordvec), repeat(subword_embedding),
                                                repeat(processed_subset_list[i])))

if __name__ == '__main__':
    main()
<|MERGE_RESOLUTION|>--- conflicted
+++ resolved
@@ -106,9 +106,6 @@
             else:
                 parent_2_child[parent][child] = edge_id
 
-<<<<<<< HEAD
-    return nodes, edges, dependency, child_2_parent, parent_2_child, grapheme_data
-=======
     # go through the array now and put it in a big masked array so it is just ine simple numpy array (I, J, F)
     max_grapheme_seq_length = longest_grapheme_sequence(grapheme_data)
     padded_grapheme_data = np.empty((len(grapheme_data), max_grapheme_seq_length, LEN_GRAPHEME_FEATURES))
@@ -120,7 +117,7 @@
     masked_grapheme_data = ma.masked_array(padded_grapheme_data, mask=mask, fill_value=-999999)
 
     return nodes, edges, dependency, child_2_parent, parent_2_child, masked_grapheme_data
->>>>>>> b4a68c94
+
 
 def get_grapheme_info(grapheme_info, subword_embedding):
     """ Extract grapheme information and store it in an array with the following form:
